#!/usr/bin/env python3

import os.path
import sys
import subprocess
import platform
import libvirt
from . import parse
from . import multi
from . import builder
from . import snapshot


def main():
    args = parse.BVMArgumentParser()
    conn = libvirt.open()
    if conn is None:
        print("Failed to open connection to libvirt", file=sys.stderr)
        sys.exit(1)
    try:
        dom = conn.lookupByName(args.domain)
    except libvirt.libvirtError:
        print("Domain '{}' not found".format(args.domain))
        sys.exit(1)

    all_disks = set(parse.Disk.get_disks(dom))
    if len(all_disks) == 0:
        print("Domain has no disks(!)", file=sys.stderr)
        sys.exit(1)

    disks_to_backup = set()
    for disk in all_disks:
        if disk.path not in args.exclude_source_devs and disk.target not in args.exclude_target_devs:
            disks_to_backup.add(disk)
    if len(disks_to_backup) == 0:
        print("Domain has no valid disks(!)", file=sys.stderr)
        sys.exit(1)

    disks_to_backup = args.disks and {x for x in all_disks if x.target in args.disks} or disks_to_backup
    if args.disks and len(disks_to_backup) != len(args.disks or all_disks):
        print("Some disks to be backed up don't exist on the domain:",
              *sorted(x.target for x in all_disks if x.target not in args.disks), file=sys.stderr)
        sys.exit(1)

    for disk in all_disks:
        filename = args.domain + "-" + disk.target + "-tempsnap.qcow2"
        if disk not in disks_to_backup:
            disk.snapshot_path = None
        elif disk.type == "dev":
            # we probably can't write the temporary snapshot to the same directory
            # as the original disk, so use the default libvirt images directory
            disk.snapshot_path = os.path.join("/var/lib/libvirt/images", filename)
        else:
            disk.snapshot_path = os.path.join(os.path.dirname(disk.path), filename)

    for archive in args.archives:
        archive.extra_args.append("--read-special")

    # dump the xml before the snapshot so that we have the original disk devices
    dom_xml = dom.XMLDesc(0)

    with snapshot.Snapshot(dom, all_disks, args.fsfreeze, args.progress), \
            builder.ArchiveBuilder(disks_to_backup) as archive_dir:

        f = open("origin.txt", "w")
        f.write(platform.node())
        f.close()

        f = open(args.domain + ".xml", "w")
        f.write(dom_xml)
        f.close()

        for disk in all_disks:
<<<<<<< HEAD
            if disk.type == "dev":
                lv = subprocess.check_output(["lvdisplay", disk.path], text=True)
=======
            if disk in disks_to_backup and disk.type == "dev":
                lv = subprocess.check_output(["/usr/sbin/lvdisplay", disk.path], text=True)
>>>>>>> a0d1ffff
                f = open( (disk.path + ".lv")[1:].replace("/", "--"), "w" )
                f.write(lv)
                f.close()

        if args.progress:
            borg_failed = multi.assimilate(args.archives, archive_dir.total_size)
        else:
            borg_failed = multi.assimilate(args.archives)

    # bug in libvirt python wrapper(?): sometimes it tries to delete
    # the connection object before the domain, which references it
    del dom
    del conn

    sys.exit(borg_failed or any(disk.failed for disk in disks_to_backup))<|MERGE_RESOLUTION|>--- conflicted
+++ resolved
@@ -71,13 +71,8 @@
         f.close()
 
         for disk in all_disks:
-<<<<<<< HEAD
             if disk.type == "dev":
-                lv = subprocess.check_output(["lvdisplay", disk.path], text=True)
-=======
-            if disk in disks_to_backup and disk.type == "dev":
                 lv = subprocess.check_output(["/usr/sbin/lvdisplay", disk.path], text=True)
->>>>>>> a0d1ffff
                 f = open( (disk.path + ".lv")[1:].replace("/", "--"), "w" )
                 f.write(lv)
                 f.close()
